import { act, fireEvent } from '@testing-library/react';
import userEvent from '@testing-library/user-event';
import React from 'react';
import { useLineItems, useLineItemsDispatch } from '../../contexts/LineItemsContext';
import defaultNameCleanup from '../../utils/stringHelpers';
import { mockAxiosInstance, render, screen, waitFor } from '../../utils/test-utils';
import CreateEventModal from '../CreateEventModal';

// Mock the string helpers first, before any other mocks or imports
jest.mock('../../utils/stringHelpers', () => ({
    __esModule: true,
    default: jest.fn((str) => str), // just return the string as-is
}));

// Mock Sonner toast with all methods
jest.mock('sonner', () => {
    const mockToast = jest.fn();
    return {
        toast: Object.assign(mockToast, {
            success: jest.fn(),
            error: jest.fn(),
            info: jest.fn(),
            warning: jest.fn(),
        }),
    };
});

// Mock the context
jest.mock('../../contexts/LineItemsContext', () => ({
    useLineItems: jest.fn(),
    useLineItemsDispatch: jest.fn(),
}));

// Mock categories data (excluding 'All' which is added by the component itself)
const mockCategoriesData = [
    { id: 'cat_alcohol', name: 'Alcohol' },
    { id: 'cat_dining', name: 'Dining' },
    { id: 'cat_entertainment', name: 'Entertainment' },
    { id: 'cat_groceries', name: 'Groceries' },
    { id: 'cat_hobbies', name: 'Hobbies' },
    { id: 'cat_income', name: 'Income' },
    { id: 'cat_investment', name: 'Investment' },
    { id: 'cat_medical', name: 'Medical' },
    { id: 'cat_rent', name: 'Rent' },
    { id: 'cat_shopping', name: 'Shopping' },
    { id: 'cat_subscription', name: 'Subscription' },
    { id: 'cat_transfer', name: 'Transfer' },
    { id: 'cat_transit', name: 'Transit' },
    { id: 'cat_travel', name: 'Travel' },
];

// Mock the useEvaluateEventHints and useCategories hooks
const mockUseEvaluateEventHints = jest.fn();
const mockUseCategories = jest.fn(() => ({
    data: mockCategoriesData,
    isLoading: false,
    isError: false,
}));
jest.mock('../../hooks/useApi', () => ({
    ...jest.requireActual('../../hooks/useApi'),
    useEvaluateEventHints: (...args: unknown[]) => mockUseEvaluateEventHints(...args),
    useCategories: () => mockUseCategories(),
}));

const mockUseLineItems = useLineItems as jest.MockedFunction<typeof useLineItems>;
const mockUseLineItemsDispatch = useLineItemsDispatch as jest.MockedFunction<typeof useLineItemsDispatch>;

const mockLineItems = [
    {
        _id: '1',
        id: '1',
        date: 1640995200,
        payment_method: 'credit_card',
        description: 'Test transaction 1',
        responsible_party: 'Test Store 1',
        amount: 50.00,
        isSelected: true,
    },
    {
        _id: '2',
        id: '2',
        date: 1640995200,
        payment_method: 'cash',
        description: 'Test transaction 2',
        responsible_party: 'Test Store 2',
        amount: 100.00,
        isSelected: true,
    },
    {
        _id: '3',
        id: '3',
        date: 1640995200,
        payment_method: 'debit_card',
        description: 'Test transaction 3',
        responsible_party: 'Test Store 3',
        amount: 25.00,
        isSelected: false,
    }
];

const mockDispatch = jest.fn();

const mockDefaultNameCleanup = defaultNameCleanup as jest.MockedFunction<typeof defaultNameCleanup>;

describe('CreateEventModal', () => {
    const mockOnHide = jest.fn();

    beforeEach(() => {
        jest.clearAllMocks();
        mockUseLineItems.mockReturnValue({ lineItems: mockLineItems, isLoading: false });
        mockUseLineItemsDispatch.mockReturnValue(mockDispatch);
        // Default: no prefill suggestion from event hints
        mockUseEvaluateEventHints.mockReturnValue({ data: null, isLoading: false, isError: false });
        mockDefaultNameCleanup.mockImplementation((str) => str);
        mockAxiosInstance.post.mockResolvedValue({ data: { name: 'Test Event', success: true } });
    });

    describe('Rendering', () => {
        it('modal is rendered when show is true', () => {
            render(<CreateEventModal show={true} onHide={mockOnHide} />);

            expect(screen.getByRole('dialog')).toBeInTheDocument();
            expect(screen.getByText('New Event Details')).toBeInTheDocument();
        });

        it('modal is not rendered when show is false', () => {
            render(<CreateEventModal show={false} onHide={mockOnHide} />);

            expect(screen.queryByRole('dialog')).not.toBeInTheDocument();
        });

        it('all form fields are rendered', () => {
            render(<CreateEventModal show={true} onHide={mockOnHide} />);

            expect(screen.getByText('Event Name')).toBeInTheDocument();
            expect(screen.getByText('Category')).toBeInTheDocument();
            expect(screen.getByText('Tags')).toBeInTheDocument();
            expect(screen.getByText('Override Date (optional)')).toBeInTheDocument();
            expect(screen.getByText('Duplicate Transaction')).toBeInTheDocument();
        });

        it('all category options are rendered', async () => {
            render(<CreateEventModal show={true} onHide={mockOnHide} />);

            const categorySelect = screen.getByRole('combobox', { name: /category/i });
            await userEvent.click(categorySelect);

            // Categories are loaded from API (no 'All' option - that's only for filtering)
            const options = [
                'Alcohol', 'Dining', 'Entertainment', 'Groceries',
                'Hobbies', 'Income', 'Investment', 'Medical', 'Rent', 'Shopping',
                'Subscription', 'Transfer', 'Transit', 'Travel'
            ];

            await waitFor(() => {
                options.forEach(option => {
                    expect(screen.getByRole('option', { name: option })).toBeInTheDocument();
                });
            });
        });

        it('action buttons are rendered', () => {
            render(<CreateEventModal show={true} onHide={mockOnHide} />);

            expect(screen.getByRole('button', { name: /cancel/i })).toBeInTheDocument();
            expect(screen.getByRole('button', { name: /create event/i })).toBeInTheDocument();
        });

        it('total amount from selected line items is displayed', () => {
            render(<CreateEventModal show={true} onHide={mockOnHide} />);

            expect(screen.getByText('Total:')).toBeInTheDocument();
            expect(screen.getByText('$150.00')).toBeInTheDocument();
        });
    });

    describe('Form Interactions', () => {
        it('typing in name field is allowed', async () => {
            render(<CreateEventModal show={true} onHide={mockOnHide} />);

            const nameInput = screen.getAllByDisplayValue('')[0]; // First input is name
            fireEvent.change(nameInput, { target: { value: 'Test Event Name' } });

            expect(nameInput).toHaveValue('Test Event Name');
        });

        it('selecting category is allowed', async () => {
            render(<CreateEventModal show={true} onHide={mockOnHide} />);

            const categorySelect = screen.getByRole('combobox', { name: /category/i });
            await userEvent.click(categorySelect);
            await userEvent.click(screen.getByRole('option', { name: 'Dining' }));

            expect(categorySelect).toHaveTextContent('Dining');
        });

        it('setting date is allowed', async () => {
            render(<CreateEventModal show={true} onHide={mockOnHide} />);

            const dateInput = screen.getByLabelText('Override Date (optional)');
            fireEvent.change(dateInput, { target: { value: '2024-01-15' } });

            expect(dateInput).toHaveValue('2024-01-15');
        });

        it('toggling duplicate transaction checkbox is allowed', async () => {
            render(<CreateEventModal show={true} onHide={mockOnHide} />);

            const checkbox = screen.getByRole('checkbox');
            await userEvent.click(checkbox);

            expect(checkbox).toBeChecked();
        });

        it('total is updated when duplicate transaction is checked', async () => {
            render(<CreateEventModal show={true} onHide={mockOnHide} />);

            // Initial total should be $150.00 (50 + 100)
            expect(screen.getByText('Total:')).toBeInTheDocument();
            expect(screen.getByText('$150.00')).toBeInTheDocument();

            const checkbox = screen.getByRole('checkbox');
            await userEvent.click(checkbox);

            // Total should be $50 (first line item only, matching server behavior)
            expect(screen.getByText('Total:')).toBeInTheDocument();
            expect(screen.getByText('$50.00')).toBeInTheDocument();
        });
    });

    describe('Tag Management', () => {
        beforeEach(() => {
            jest.spyOn(require('@/hooks/useApi'), 'useTags').mockReturnValue({
                data: [],
                isLoading: false,
                isError: false
            });
        });

        it('tags can be added by pressing Enter', async () => {
            mockDefaultNameCleanup.mockImplementation((str) => str);
            await act(async () => {
                render(<CreateEventModal show={true} onHide={mockOnHide} />);
            });

            const tagInput = screen.getByPlaceholderText('Type a tag and press Enter to add');

            await act(async () => {
                fireEvent.change(tagInput, { target: { value: 'important' } });
                fireEvent.keyDown(tagInput, { key: 'Enter', code: 'Enter' });
            });

            // Look for the tag badge specifically
            await waitFor(() => {
                expect(screen.getByText('important')).toBeInTheDocument();
            });
            expect(tagInput).toHaveValue('');
        });

        it('empty tags are not added', async () => {
            mockDefaultNameCleanup.mockImplementation((str) => str);
            const { container } = render(<CreateEventModal show={true} onHide={mockOnHide} />);

            // Count tags before
            const tagBadgesBefore = container.querySelectorAll('.badge.bg-primary');
            const tagInput = screen.getByPlaceholderText('Type a tag and press Enter to add');
            fireEvent.keyDown(tagInput, { key: 'Enter' });
            // Count tags after
            const tagBadgesAfter = container.querySelectorAll('.badge.bg-primary');
            expect(tagBadgesAfter.length).toBe(tagBadgesBefore.length);
        });

        it('tags can be removed by clicking X', async () => {
            mockDefaultNameCleanup.mockImplementation((str) => str);
            await act(async () => {
                render(<CreateEventModal show={true} onHide={mockOnHide} />);
            });

            const tagInput = screen.getByPlaceholderText('Type a tag and press Enter to add');

            await act(async () => {
                fireEvent.change(tagInput, { target: { value: 'important' } });
                fireEvent.keyDown(tagInput, { key: 'Enter', code: 'Enter' });
            });

            await waitFor(() => {
                expect(screen.getByText('important')).toBeInTheDocument();
            });

            const removeButton = screen.getByText('×');
            await act(async () => {
                fireEvent.click(removeButton);
            });

            await waitFor(() => {
                expect(screen.queryByText('important')).not.toBeInTheDocument();
            });
        });

        it('whitespace is trimmed from tags', async () => {
            mockDefaultNameCleanup.mockImplementation((str) => str);
            await act(async () => {
                render(<CreateEventModal show={true} onHide={mockOnHide} />);
            });

            const tagInput = screen.getByPlaceholderText('Type a tag and press Enter to add');

            await act(async () => {
                fireEvent.change(tagInput, { target: { value: '  important tag  ' } });
                fireEvent.keyDown(tagInput, { key: 'Enter', code: 'Enter' });
            });

            await waitFor(() => {
                expect(screen.getByText('important tag')).toBeInTheDocument();
            });
        });
    });

    describe('Form Validation', () => {
        it('submit button is disabled when name is empty', () => {
            render(<CreateEventModal show={true} onHide={mockOnHide} />);

            const submitButton = screen.getByRole('button', { name: /create event/i });
            expect(submitButton).toBeDisabled();
        });

        it('submit button is disabled when category is "All"', async () => {
            render(<CreateEventModal show={true} onHide={mockOnHide} />);

            const nameInput = screen.getAllByDisplayValue('')[0]; // First input is name
            fireEvent.change(nameInput, { target: { value: 'Test Event' } });

            const submitButton = screen.getByRole('button', { name: /create event/i });
            expect(submitButton).toBeDisabled();
        });

        it('submit button is enabled when form is valid', async () => {
            render(<CreateEventModal show={true} onHide={mockOnHide} />);

            const nameInput = screen.getAllByDisplayValue('')[0]; // First input is name
            fireEvent.change(nameInput, { target: { value: 'Test Event' } });

            const categorySelect = screen.getByRole('combobox', { name: /category/i });
            await userEvent.click(categorySelect);
            await userEvent.click(screen.getByRole('option', { name: 'Dining' }));

            const submitButton = screen.getByRole('button', { name: /create event/i });
            expect(submitButton).not.toBeDisabled();
        });
    });

    describe('Category Loading and Error States', () => {
        it('category select is disabled when categories are loading', async () => {
            mockUseCategories.mockReturnValue({
                data: [],
                isLoading: true,
                isError: false,
            });

            render(<CreateEventModal show={true} onHide={mockOnHide} />);

            const categorySelect = screen.getByRole('combobox', { name: /category/i });
            expect(categorySelect).toBeDisabled();
        });

        it('error message is shown when categories fail to load', async () => {
            mockUseCategories.mockReturnValue({
                data: [],
                isLoading: false,
                isError: true,
            });

            render(<CreateEventModal show={true} onHide={mockOnHide} />);

            expect(screen.getByText('Failed to load categories. Please refresh the page.')).toBeInTheDocument();
        });

        it('category select is enabled after successful load', async () => {
            mockUseCategories.mockReturnValue({
                data: mockCategoriesData,
                isLoading: false,
                isError: false,
            });

            render(<CreateEventModal show={true} onHide={mockOnHide} />);

            const categorySelect = screen.getByRole('combobox', { name: /category/i });
            expect(categorySelect).not.toBeDisabled();
        });
    });

    describe('Prefill Logic', () => {
        it('form is prefilled when prefill suggestion is available', async () => {
            // Mock the hook to return a suggestion
            mockUseEvaluateEventHints.mockReturnValue({
                data: { name: 'Suggested Name', category: 'Dining' },
                isLoading: false,
                isError: false
            });

            // First render with show=false to trigger prefill
            const { rerender } = render(<CreateEventModal show={false} onHide={mockOnHide} />);

            // Then render with show=true
            rerender(<CreateEventModal show={true} onHide={mockOnHide} />);

            expect(screen.getByDisplayValue('Suggested Name')).toBeInTheDocument();
            const categorySelect = screen.getByRole('combobox', { name: /category/i });
            expect(categorySelect).toHaveTextContent('Dining');
        });

        it('cleaned description is used when no prefill suggestion', async () => {
            // Mock the hook to return no suggestion
            mockUseEvaluateEventHints.mockReturnValue({
                data: null,
                isLoading: false,
                isError: false
            });
            mockDefaultNameCleanup.mockReturnValue('Cleaned Description');

            // First render with show=false to trigger prefill
            const { rerender } = render(<CreateEventModal show={false} onHide={mockOnHide} />);

            // Then render with show=true
            rerender(<CreateEventModal show={true} onHide={mockOnHide} />);

            expect(screen.getByDisplayValue('Cleaned Description')).toBeInTheDocument();
        });

        it('form is cleared when no line items are selected', async () => {
            mockUseLineItems.mockReturnValue({ lineItems: [], isLoading: false });

            // First render with show=false to trigger prefill
            const { rerender } = render(<CreateEventModal show={false} onHide={mockOnHide} />);

            // Then render with show=true
            rerender(<CreateEventModal show={true} onHide={mockOnHide} />);

            expect(screen.getAllByDisplayValue('')[0]).toBeInTheDocument(); // Name input
            const categorySelect = screen.getByRole('combobox', { name: /category/i });
            expect(categorySelect).toHaveTextContent('Select a category'); // Category select placeholder
        });

<<<<<<< HEAD
        it('waits for hints to load before prefilling and shows loading spinner', async () => {
=======
        it('hints are waited for before prefilling', async () => {
>>>>>>> 71323742
            // Mock the hook to return loading state initially
            mockUseEvaluateEventHints.mockReturnValue({
                data: null,
                isLoading: true,
                isError: false
            });
            mockDefaultNameCleanup.mockReturnValue('Cleaned Description');

            // First render with show=false to trigger prefill logic
            const { rerender } = render(<CreateEventModal show={false} onHide={mockOnHide} />);

            // Then render with show=true - should show loading state
            rerender(<CreateEventModal show={true} onHide={mockOnHide} />);

            // The name input should show loading placeholder and be disabled
            const nameInput = screen.getByPlaceholderText('Loading suggestions...');
            expect(nameInput).toHaveValue('');
            expect(nameInput).toBeDisabled();

            // The category select should also be disabled and show loading placeholder
            const categorySelect = screen.getByRole('combobox', { name: /category/i });
            expect(categorySelect).toBeDisabled();

            // Now simulate loading complete with a suggestion
            mockUseEvaluateEventHints.mockReturnValue({
                data: { name: 'Suggested Name', category: 'Dining' },
                isLoading: false,
                isError: false
            });

            // Re-render to trigger the effect with updated loading state
            rerender(<CreateEventModal show={false} onHide={mockOnHide} />);
            rerender(<CreateEventModal show={true} onHide={mockOnHide} />);

            await waitFor(() => {
                expect(screen.getByDisplayValue('Suggested Name')).toBeInTheDocument();
            });

            // After loading completes, the input should no longer be disabled
            const nameInputAfterLoad = screen.getByDisplayValue('Suggested Name');
            expect(nameInputAfterLoad).not.toBeDisabled();
        });

        it('error toast is shown when hints fail to load', async () => {
            const { toast } = require('sonner');

            // Mock the hook to return error state
            mockUseEvaluateEventHints.mockReturnValue({
                data: null,
                isLoading: false,
                isError: true
            });
            mockDefaultNameCleanup.mockReturnValue('Fallback Description');

            // First render with show=false to trigger prefill logic
            const { rerender } = render(<CreateEventModal show={false} onHide={mockOnHide} />);

            // Then render with show=true
            rerender(<CreateEventModal show={true} onHide={mockOnHide} />);

            // Should show error toast
            await waitFor(() => {
                expect(toast.error).toHaveBeenCalledWith('Error', {
                    description: 'Failed to load event hints. Using default name.',
                    duration: 3500,
                });
            });

            // Should still prefill with fallback
            expect(screen.getByDisplayValue('Fallback Description')).toBeInTheDocument();
        });

        it('fallback name is used when hints error', async () => {
            // Mock the hook to return error state
            mockUseEvaluateEventHints.mockReturnValue({
                data: null,
                isLoading: false,
                isError: true
            });
            mockDefaultNameCleanup.mockReturnValue('Fallback From Description');

            // First render with show=false to trigger prefill logic
            const { rerender } = render(<CreateEventModal show={false} onHide={mockOnHide} />);

            // Then render with show=true
            rerender(<CreateEventModal show={true} onHide={mockOnHide} />);

            // Should use the cleaned description as fallback
            await waitFor(() => {
                expect(screen.getByDisplayValue('Fallback From Description')).toBeInTheDocument();
            });
        });
    });

    describe('Event Creation', () => {
        beforeEach(() => {
            jest.spyOn(require('@/hooks/useApi'), 'useTags').mockReturnValue({
                data: [],
                isLoading: false,
                isError: false
            });
        });

        it('event is created successfully', async () => {
            mockDefaultNameCleanup.mockImplementation((str) => str);
            render(<CreateEventModal show={true} onHide={mockOnHide} />);

            // Fill out form
            const nameInput = screen.getAllByDisplayValue('')[0]; // First input is name
            fireEvent.change(nameInput, { target: { value: 'Test Event' } });

            const categorySelect = screen.getByRole('combobox', { name: /category/i });
            await userEvent.click(categorySelect);
            await userEvent.click(screen.getByRole('option', { name: 'Dining' }));

            const dateInput = screen.getByLabelText('Override Date (optional)');
            fireEvent.change(dateInput, { target: { value: '2024-01-15' } });

            // Add a tag
            const tagInput = screen.getByPlaceholderText('Type a tag and press Enter to add');
            await act(async () => {
                fireEvent.change(tagInput, { target: { value: 'important' } });
                fireEvent.keyDown(tagInput, { key: 'Enter', code: 'Enter' });
            });

            // Wait for tag to be added
            await waitFor(() => {
                expect(screen.getByText('important')).toBeInTheDocument();
            });

            // Submit form
            const submitButton = screen.getByRole('button', { name: /create event/i });
            await userEvent.click(submitButton);

            await waitFor(() => {
                expect(mockAxiosInstance.post).toHaveBeenCalledWith(
                    expect.stringContaining('api/events'),
                    {
                        name: 'Test Event',
                        category: 'Dining',
                        date: '2024-01-15',
                        line_items: ['1', '2'],
                        is_duplicate_transaction: false,
                        tags: ['important']
                    }
                );
            });
        });

        it('duplicate transaction is handled in event creation', async () => {
            render(<CreateEventModal show={true} onHide={mockOnHide} />);

            // Fill out form
            const nameInput = screen.getAllByDisplayValue('')[0]; // First input is name
            fireEvent.change(nameInput, { target: { value: 'Test Event' } });

            const categorySelect = screen.getByRole('combobox', { name: /category/i });
            await userEvent.click(categorySelect);
            await userEvent.click(screen.getByRole('option', { name: 'Dining' }));

            // Check duplicate transaction
            const checkbox = screen.getByRole('checkbox');
            await userEvent.click(checkbox);

            // Submit form
            const submitButton = screen.getByRole('button', { name: /create event/i });
            await userEvent.click(submitButton);

            await waitFor(() => {
                expect(mockAxiosInstance.post).toHaveBeenCalledWith(
                    expect.stringContaining('api/events'),
                    expect.objectContaining({
                        is_duplicate_transaction: true
                    })
                );
            });
        });

        it('line items are removed after successful event creation', async () => {
            render(<CreateEventModal show={true} onHide={mockOnHide} />);

            // Fill out form
            const nameInput = screen.getAllByDisplayValue('')[0]; // First input is name
            fireEvent.change(nameInput, { target: { value: 'Test Event' } });

            const categorySelect = screen.getByRole('combobox', { name: /category/i });
            await userEvent.click(categorySelect);
            await userEvent.click(screen.getByRole('option', { name: 'Dining' }));

            // Submit form
            const submitButton = screen.getByRole('button', { name: /create event/i });
            await userEvent.click(submitButton);

            await waitFor(() => {
                expect(mockDispatch).toHaveBeenCalledWith({
                    type: 'remove_line_items',
                    lineItemIds: ['1', '2']
                });
            });
        });

        it('toast is shown after successful event creation', async () => {
            render(<CreateEventModal show={true} onHide={mockOnHide} />);

            // Fill out form
            const nameInput = screen.getAllByDisplayValue('')[0]; // First input is name
            fireEvent.change(nameInput, { target: { value: 'Test Event' } });

            const categorySelect = screen.getByRole('combobox', { name: /category/i });
            await userEvent.click(categorySelect);
            await userEvent.click(screen.getByRole('option', { name: 'Dining' }));

            // Submit form
            const submitButton = screen.getByRole('button', { name: /create event/i });
            await userEvent.click(submitButton);

            await waitFor(() => {
                const { toast } = require('sonner');
                expect(toast.success).toHaveBeenCalledWith('Created Event', {
                    description: 'Test Event',
                    duration: 3500,
                });
            });
        });

        it('API error is handled gracefully', async () => {
            const { toast } = require('sonner');
            mockAxiosInstance.post.mockRejectedValue(new Error('API Error'));

            render(<CreateEventModal show={true} onHide={mockOnHide} />);

            // Fill out form
            const nameInput = screen.getAllByDisplayValue('')[0]; // First input is name
            fireEvent.change(nameInput, { target: { value: 'Test Event' } });

            const categorySelect = screen.getByRole('combobox', { name: /category/i });
            await userEvent.click(categorySelect);
            await userEvent.click(screen.getByRole('option', { name: 'Dining' }));

            // Submit form
            const submitButton = screen.getByRole('button', { name: /create event/i });
            await userEvent.click(submitButton);

            await waitFor(() => {
                expect(toast.error).toHaveBeenCalledWith("Error", {
                    description: "API Error",
                    duration: 3500,
                });
            });
        });
    });

    describe('Modal Closing', () => {
        it('onHide is called when close button is clicked', async () => {
            render(<CreateEventModal show={true} onHide={mockOnHide} />);

            const closeButton = screen.getByRole('button', { name: /close/i });
            await userEvent.click(closeButton);

            expect(mockOnHide).toHaveBeenCalled();
        });

        it('onHide is called when cancel button is clicked', async () => {
            render(<CreateEventModal show={true} onHide={mockOnHide} />);

            const cancelButton = screen.getByRole('button', { name: /cancel/i });
            await userEvent.click(cancelButton);

            expect(mockOnHide).toHaveBeenCalled();
        });

        it('form is reset when modal is closed', async () => {
            render(<CreateEventModal show={true} onHide={mockOnHide} />);

            // Fill out form
            const nameInput = screen.getAllByDisplayValue('')[0]; // First input is name
            fireEvent.change(nameInput, { target: { value: 'Test Event' } });

            const categorySelect = screen.getByRole('combobox', { name: /category/i });
            await userEvent.click(categorySelect);
            await userEvent.click(screen.getByRole('option', { name: 'Dining' }));

            const dateInput = screen.getByLabelText('Override Date (optional)');
            fireEvent.change(dateInput, { target: { value: '2024-01-15' } });

            // Add a tag
            const tagInput = screen.getByPlaceholderText('Type a tag and press Enter to add');
            fireEvent.change(tagInput, { target: { value: 'important' } });
            fireEvent.keyDown(tagInput, { key: 'Enter' });

            // Close modal
            const cancelButton = screen.getByRole('button', { name: /cancel/i });
            await userEvent.click(cancelButton);

            // Reopen modal
            const { rerender } = render(<CreateEventModal show={false} onHide={mockOnHide} />);
            rerender(<CreateEventModal show={true} onHide={mockOnHide} />);

            expect(screen.getAllByDisplayValue('')[0]).toBeInTheDocument(); // Name input
            const categorySelectReset = screen.getByRole('combobox', { name: /category/i });
            // Category select is reset - shows placeholder since 'All' is not a valid option
            expect(categorySelectReset).toBeInTheDocument();
            expect(screen.queryByText('important')).not.toBeInTheDocument();
        });
    });

    describe('Accessibility', () => {
        it('proper modal structure is present', () => {
            render(<CreateEventModal show={true} onHide={mockOnHide} />);

            expect(screen.getByRole('dialog')).toBeInTheDocument();
            expect(screen.getByText('New Event Details')).toBeInTheDocument();
        });

        it('proper form labels are present', () => {
            render(<CreateEventModal show={true} onHide={mockOnHide} />);

            expect(screen.getByText('Event Name')).toBeInTheDocument();
            expect(screen.getByText('Category')).toBeInTheDocument();
            expect(screen.getByText('Tags')).toBeInTheDocument();
            expect(screen.getByText('Override Date (optional)')).toBeInTheDocument();
            expect(screen.getByText('Duplicate Transaction')).toBeInTheDocument();
        });

        it('proper button labels are present', () => {
            render(<CreateEventModal show={true} onHide={mockOnHide} />);

            expect(screen.getByRole('button', { name: /cancel/i })).toBeInTheDocument();
            expect(screen.getByRole('button', { name: /create event/i })).toBeInTheDocument();
        });
    });

    describe('Form State Management', () => {
        it('form fields are updated on user input', async () => {
            await act(async () => {
                render(<CreateEventModal show={true} onHide={mockOnHide} />);
            });

            const nameInput = screen.getAllByDisplayValue('')[0]; // First input is name
            const dateInput = screen.getByLabelText('Override Date (optional)');

            fireEvent.change(nameInput, { target: { value: 'new@example.com' } });
            fireEvent.change(dateInput, { target: { value: '2024-01-15' } });

            expect(nameInput).toHaveValue('new@example.com');
            expect(dateInput).toHaveValue('2024-01-15');
        });

        it('form fields are cleared after successful submission', async () => {
            mockAxiosInstance.post.mockResolvedValueOnce({ data: { name: 'Test Event', success: true } });

            await act(async () => {
                render(<CreateEventModal show={true} onHide={mockOnHide} />);
            });

            const nameInput = screen.getByPlaceholderText('Enter a descriptive name for this event');
            const dateInput = screen.getByLabelText('Override Date (optional)');
            const submitButton = screen.getByRole('button', { name: /create event/i });

            fireEvent.change(nameInput, { target: { value: 'Test Event' } });
            fireEvent.change(dateInput, { target: { value: '2024-01-15' } });

            const categorySelect = screen.getByRole('combobox', { name: /category/i });
            await userEvent.click(categorySelect);
            await userEvent.click(screen.getByRole('option', { name: 'Dining' }));

            await act(async () => {
                await userEvent.click(submitButton);
            });

            await waitFor(() => {
                expect(nameInput).toHaveValue('');
                expect(dateInput).toHaveValue('');
            });
        });
    });

    describe('Tag Autocomplete', () => {
        const mockTags = [
            { id: 'tag_1', name: 'vacation' },
            { id: 'tag_2', name: 'groceries' },
            { id: 'tag_3', name: 'birthday' }
        ];

        beforeEach(() => {
            jest.spyOn(require('@/hooks/useApi'), 'useTags').mockReturnValue({
                data: mockTags,
                isLoading: false,
                isError: false
            });
        });

        it('autocomplete suggestions are shown when typing', async () => {
            await act(async () => {
                render(<CreateEventModal show={true} onHide={mockOnHide} />);
            });

            const tagInput = screen.getByPlaceholderText('Type a tag and press Enter to add');

            await act(async () => {
                fireEvent.change(tagInput, { target: { value: 'vac' } });
                fireEvent.focus(tagInput);
            });

            await waitFor(() => {
                expect(screen.getByText('vacation')).toBeInTheDocument();
            });
        });

        it('existing tag is added from autocomplete on selection', async () => {
            await act(async () => {
                render(<CreateEventModal show={true} onHide={mockOnHide} />);
            });

            const tagInput = screen.getByPlaceholderText('Type a tag and press Enter to add');

            await act(async () => {
                fireEvent.change(tagInput, { target: { value: 'vacation' } });
                fireEvent.focus(tagInput);
            });

            await waitFor(() => {
                expect(screen.getByText('vacation')).toBeInTheDocument();
            });

            await act(async () => {
                fireEvent.click(screen.getByText('vacation'));
            });

            await waitFor(() => {
                expect(screen.getByText('×')).toBeInTheDocument();
            });
        });

        it('new tag is created when pressing Enter with non-existing tag', async () => {
            await act(async () => {
                render(<CreateEventModal show={true} onHide={mockOnHide} />);
            });

            const tagInput = screen.getByPlaceholderText('Type a tag and press Enter to add');

            await act(async () => {
                fireEvent.change(tagInput, { target: { value: 'newtag' } });
                fireEvent.keyDown(tagInput, { key: 'Enter', code: 'Enter' });
            });

            await waitFor(() => {
                expect(screen.getByText('newtag')).toBeInTheDocument();
            });
        });

        it('input is cleared after adding tag', async () => {
            await act(async () => {
                render(<CreateEventModal show={true} onHide={mockOnHide} />);
            });

            const tagInput = screen.getByPlaceholderText('Type a tag and press Enter to add');

            await act(async () => {
                fireEvent.change(tagInput, { target: { value: 'vacation' } });
                fireEvent.keyDown(tagInput, { key: 'Enter', code: 'Enter' });
            });

            await waitFor(() => {
                expect(tagInput).toHaveValue('');
            });
        });

        it('selected tag is removed from autocomplete suggestions', async () => {
            await act(async () => {
                render(<CreateEventModal show={true} onHide={mockOnHide} />);
            });

            const tagInput = screen.getByPlaceholderText('Type a tag and press Enter to add');

            await act(async () => {
                fireEvent.change(tagInput, { target: { value: 'vacation' } });
                fireEvent.keyDown(tagInput, { key: 'Enter', code: 'Enter' });
            });

            await waitFor(() => {
                expect(screen.getByText('vacation')).toBeInTheDocument();
            });

            await act(async () => {
                fireEvent.change(tagInput, { target: { value: 'v' } });
                fireEvent.focus(tagInput);
            });

            await waitFor(() => {
                expect(screen.queryByRole('option', { name: 'vacation' })).not.toBeInTheDocument();
            });
        });

        it('duplicate tags are prevented from being added', async () => {
            await act(async () => {
                render(<CreateEventModal show={true} onHide={mockOnHide} />);
            });

            const tagInput = screen.getByPlaceholderText('Type a tag and press Enter to add');

            await act(async () => {
                fireEvent.change(tagInput, { target: { value: 'vacation' } });
                fireEvent.keyDown(tagInput, { key: 'Enter', code: 'Enter' });
            });

            await waitFor(() => {
                expect(screen.getByText('vacation')).toBeInTheDocument();
            });

            await act(async () => {
                fireEvent.change(tagInput, { target: { value: 'vacation' } });
                fireEvent.keyDown(tagInput, { key: 'Enter', code: 'Enter' });
            });

            const vacationTags = screen.getAllByText('vacation');
            expect(vacationTags).toHaveLength(1);
        });

        it('tag is removed when clicking X button', async () => {
            await act(async () => {
                render(<CreateEventModal show={true} onHide={mockOnHide} />);
            });

            const tagInput = screen.getByPlaceholderText('Type a tag and press Enter to add');

            await act(async () => {
                fireEvent.change(tagInput, { target: { value: 'vacation' } });
                fireEvent.keyDown(tagInput, { key: 'Enter', code: 'Enter' });
            });

            await waitFor(() => {
                expect(screen.getByText('vacation')).toBeInTheDocument();
            });

            const removeButton = screen.getByText('×');
            await act(async () => {
                fireEvent.click(removeButton);
            });

            await waitFor(() => {
                expect(screen.queryByText('vacation')).not.toBeInTheDocument();
            });
        });

        it('loading state is handled correctly', async () => {
            jest.spyOn(require('@/hooks/useApi'), 'useTags').mockReturnValue({
                data: undefined,
                isLoading: true,
                isError: false
            });

            await act(async () => {
                render(<CreateEventModal show={true} onHide={mockOnHide} />);
            });

            const tagInput = screen.getByPlaceholderText('Type a tag and press Enter to add');
            expect(tagInput).toBeInTheDocument();
        });

        it('error state is handled gracefully', async () => {
            jest.spyOn(require('@/hooks/useApi'), 'useTags').mockReturnValue({
                data: undefined,
                isLoading: false,
                isError: true
            });

            await act(async () => {
                render(<CreateEventModal show={true} onHide={mockOnHide} />);
            });

            const tagInput = screen.getByPlaceholderText('Type a tag and press Enter to add');

            await act(async () => {
                fireEvent.change(tagInput, { target: { value: 'test' } });
            });

            expect(screen.queryByRole('option')).not.toBeInTheDocument();
        });
    });
}); <|MERGE_RESOLUTION|>--- conflicted
+++ resolved
@@ -441,11 +441,7 @@
             expect(categorySelect).toHaveTextContent('Select a category'); // Category select placeholder
         });
 
-<<<<<<< HEAD
         it('waits for hints to load before prefilling and shows loading spinner', async () => {
-=======
-        it('hints are waited for before prefilling', async () => {
->>>>>>> 71323742
             // Mock the hook to return loading state initially
             mockUseEvaluateEventHints.mockReturnValue({
                 data: null,
